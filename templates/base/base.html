--- conflicted
+++ resolved
@@ -250,128 +250,6 @@
             notificationsUnread: '/api/notifications/unread/',
             notificationsMarkRead: '/api/notifications/mark-read/'
         };
-<<<<<<< HEAD
-        const NOTIFICATION_REFRESH_INTERVAL_MS = 60000; // Adjust as needed for demos
-
-        // Notification functions
-        async function loadNotifications() {
-            {% if user.is_authenticated %}
-            try {
-                const response = await fetch(API_ENDPOINTS.notifications + '?page_size=5');
-                const data = await response.json();
-                const notificationsList = document.getElementById('notificationsList');
-                const notificationBadge = document.getElementById('notificationBadge');
-
-                if (data.results && data.results.length > 0) {
-                    // Show unread count
-                    const unreadCount = data.results.filter(n => !n.read_at).length;
-                    if (unreadCount > 0) {
-                        notificationBadge.textContent = unreadCount;
-                        notificationBadge.style.display = 'inline-block';
-                    } else {
-                        notificationBadge.style.display = 'none';
-                    }
-
-                    // Build notifications list
-                    let html = '';
-                    data.results.forEach(notification => {
-                        const isUnread = !notification.read_at;
-                        const bgClass = isUnread ? 'bg-light' : '';
-                        const timeAgo = getTimeAgo(notification.created_at);
-
-                        html += `
-                            <div class="dropdown-item ${bgClass} py-2" style="white-space: normal;">
-                                <div class="d-flex justify-content-between align-items-start">
-                                    <div class="flex-grow-1">
-                                        <strong class="d-block">${notification.title}</strong>
-                                        <small class="text-muted">${notification.body}</small>
-                                        <div class="mt-1">
-                                            <small class="text-muted">
-                                                <i class="fas fa-clock"></i> ${timeAgo}
-                                            </small>
-                                        </div>
-                                    </div>
-                                    ${isUnread ? '<span class="badge bg-primary ms-2">New</span>' : ''}
-                                </div>
-                            </div>
-                        `;
-                    });
-
-                    notificationsList.innerHTML = html;
-                } else {
-                    notificationBadge.style.display = 'none';
-                    notificationsList.innerHTML = `
-                        <div class="text-center text-muted p-3">
-                            <i class="fas fa-bell-slash fa-2x mb-2"></i>
-                            <p class="mb-0">No new notifications</p>
-                        </div>
-                    `;
-                }
-            } catch (error) {
-                console.error('Error loading notifications:', error);
-                // Show error in notifications list with retry option
-                const notificationsList = document.getElementById('notificationsList');
-                if (notificationsList) {
-                    notificationsList.innerHTML = `
-                        <div class="text-center text-muted p-3">
-                            <i class="fas fa-exclamation-triangle fa-2x mb-2 text-warning"></i>
-                            <p class="mb-0">Unable to load notifications</p>
-                            <button id="retryNotificationsBtn" class="btn btn-sm btn-outline-primary mt-2">
-                                <i class="fas fa-redo"></i> Retry
-                            </button>
-                        </div>
-                    `;
-                    const retryBtn = document.getElementById('retryNotificationsBtn');
-                    if (retryBtn) {
-                        retryBtn.addEventListener('click', function() {
-                            loadNotifications();
-                        });
-                    }
-                }
-            }
-            {% endif %}
-        }
-
-        async function markAllAsRead() {
-            {% if user.is_authenticated %}
-            try {
-                const unreadResponse = await fetch(API_ENDPOINTS.notificationsUnread);
-                const unreadData = await unreadResponse.json();
-
-                if (unreadData.unread > 0) {
-                    const notificationsResponse = await fetch(API_ENDPOINTS.notifications + '?page_size=100');
-                    const notificationsData = await notificationsResponse.json();
-                    const unreadIds = (notificationsData.results || [])
-                        .filter(n => !n.read_at)
-                        .map(n => n.id);
-
-                    if (unreadIds.length > 0) {
-                        const csrfToken = getCookie('csrftoken');
-                        if (!csrfToken) {
-                            console.error('CSRF token not found; cannot mark notifications as read.');
-                            return;
-                        }
-
-                        const markResponse = await fetch(API_ENDPOINTS.notificationsMarkRead, {
-                            method: 'POST',
-                            headers: {
-                                'Content-Type': 'application/json',
-                                'X-CSRFToken': csrfToken
-                            },
-                            body: JSON.stringify({notification_ids: unreadIds})
-                        });
-
-                        if (!markResponse.ok) {
-                            throw new Error(`Failed to mark notifications as read (status ${markResponse.status})`);
-                        }
-
-                        loadNotifications();
-                    }
-                }
-            } catch (error) {
-                console.error('Error marking notifications as read:', error);
-            }
-=======
         
         // Notification functions
         function loadNotifications() {
@@ -473,7 +351,6 @@
                             });
                     }
                 });
->>>>>>> e0ee2b52
             {% endif %}
         }
         
@@ -531,15 +408,9 @@
             
             // Load notifications on page load
             loadNotifications();
-<<<<<<< HEAD
-
-            // Refresh notifications every 60 seconds
-            setInterval(loadNotifications, NOTIFICATION_REFRESH_INTERVAL_MS);
-=======
             
             // Refresh notifications every 60 seconds
             setInterval(loadNotifications, 60000);
->>>>>>> e0ee2b52
         });
     </script>
     

--- conflicted
+++ resolved
@@ -335,12 +335,8 @@
             errors["date_encountered"] = "Case date cannot be more than 2 years old"
 
         # Validate supervisor assignment for PG's rotation
-<<<<<<< HEAD
-        if self.supervisor and hasattr(self, "pg") and self.pg_id and self.rotation:
-=======
         # Guard: only validate if both FKs are set (avoids RelatedObjectDoesNotExist before save)
         if self.supervisor_id and self.pg_id and self.rotation_id:
->>>>>>> 05a94440
             if (
                 self.pg.supervisor
                 and self.supervisor != self.pg.supervisor

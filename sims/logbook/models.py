from django.contrib.auth import get_user_model
from django.core.exceptions import ValidationError
from django.core.validators import MaxValueValidator, MinValueValidator
from django.db import models
from django.urls import reverse
from django.utils import timezone
from simple_history.models import HistoricalRecords

from sims.domain.validators import sanitize_free_text, validate_not_future

# Attempt to import USER_ROLES, fall back if necessary during migrations or specific contexts
try:
    from sims.users.models import USER_ROLES

    PG_ROLE_STRING = next(role[0] for role in USER_ROLES if role[1] == "Postgraduate")
    SUPERVISOR_ROLE_STRING = next(role[0] for role in USER_ROLES if role[1] == "Supervisor")
    ADMIN_ROLE_STRING = next(role[0] for role in USER_ROLES if role[1] == "Admin")
except (
    ImportError,
    StopIteration,
):  # Handle cases like initial migrations or if roles aren't found
    PG_ROLE_STRING = "pg"
    SUPERVISOR_ROLE_STRING = "supervisor"
    ADMIN_ROLE_STRING = "admin"

User = get_user_model()


class Procedure(models.Model):
    """
    Model representing medical procedures that can be performed and logged.

    Created: 2025-05-29 17:19:21 UTC
    Author: SMIB2012
    """

    CATEGORY_CHOICES = [
        ("basic", "Basic Procedures"),
        ("intermediate", "Intermediate Procedures"),
        ("advanced", "Advanced Procedures"),
        ("diagnostic", "Diagnostic Procedures"),
        ("therapeutic", "Therapeutic Procedures"),
        ("surgical", "Surgical Procedures"),
        ("emergency", "Emergency Procedures"),
    ]

    name = models.CharField(max_length=200, unique=True, help_text="Name of the procedure")

    category = models.CharField(
        max_length=20,
        choices=CATEGORY_CHOICES,
        default="basic",
        help_text="Category of the procedure",
    )

    description = models.TextField(blank=True, help_text="Detailed description of the procedure")

    difficulty_level = models.PositiveIntegerField(
        validators=[MinValueValidator(1), MaxValueValidator(5)],
        default=1,
        help_text="Difficulty level from 1 (basic) to 5 (expert)",
    )

    duration_minutes = models.PositiveIntegerField(
        null=True, blank=True, help_text="Typical duration in minutes"
    )

    cme_points = models.PositiveIntegerField(
        default=0, help_text="CME points typically awarded for this procedure"
    )

    learning_objectives = models.TextField(
        blank=True, help_text="Learning objectives for this procedure"
    )

    prerequisites = models.TextField(
        blank=True, help_text="Prerequisites or requirements before performing"
    )

    required_skills = models.ManyToManyField(
        "Skill",
        blank=True,
        related_name="required_for_procedures",
        help_text="Skills required to perform this procedure",
    )

    assessment_criteria = models.TextField(
        blank=True, help_text="Criteria for assessing competency in this procedure"
    )

    is_active = models.BooleanField(
        default=True, help_text="Whether this procedure is currently active"
    )

    created_at = models.DateTimeField(auto_now_add=True)
    updated_at = models.DateTimeField(auto_now=True)
    history = HistoricalRecords()

    class Meta:
        verbose_name = "Procedure"
        verbose_name_plural = "Procedures"
        ordering = ["category", "difficulty_level", "name"]
        indexes = [
            models.Index(fields=["category"]),
            models.Index(fields=["difficulty_level"]),
            models.Index(fields=["is_active"]),
        ]

    def __str__(self):
        return f"{self.name} ({self.get_category_display()})"

    def get_usage_count(self):
        """Get count of logbook entries using this procedure"""
        return self.logbook_entries.count()

    def get_average_score(self):
        """Get average assessment score for this procedure"""
        entries = self.logbook_entries.filter(supervisor_assessment_score__isnull=False)
        if entries.exists():
            return entries.aggregate(avg_score=models.Avg("supervisor_assessment_score"))[
                "avg_score"
            ]
        return None

    def get_difficulty_display_color(self):
        """Get color code for difficulty level display"""
        colors = {
            1: "#28a745",  # Green - Easy
            2: "#6c757d",  # Gray - Basic
            3: "#ffc107",  # Yellow - Intermediate
            4: "#fd7e14",  # Orange - Advanced
            5: "#dc3545",  # Red - Expert
        }
        return colors.get(self.difficulty_level, "#6c757d")


class Diagnosis(models.Model):
    """
    Model representing medical diagnoses that can be assigned to cases.

    Created: 2025-05-29 17:19:21 UTC
    Author: SMIB2012
    """

    CATEGORY_CHOICES = [
        ("cardiovascular", "Cardiovascular"),
        ("respiratory", "Respiratory"),
        ("gastrointestinal", "Gastrointestinal"),
        ("neurological", "Neurological"),
        ("endocrine", "Endocrine"),
        ("infectious", "Infectious Disease"),
        ("hematology", "Hematology"),
        ("oncology", "Oncology"),
        ("psychiatry", "Psychiatry"),
        ("dermatology", "Dermatology"),
        ("musculoskeletal", "Musculoskeletal"),
        ("genitourinary", "Genitourinary"),
        ("other", "Other"),
    ]

    name = models.CharField(max_length=200, help_text="Name of the diagnosis")

    category = models.CharField(
        max_length=20,
        choices=CATEGORY_CHOICES,
        default="other",
        help_text="Medical category of the diagnosis",
    )

    icd_code = models.CharField(max_length=20, blank=True, help_text="ICD-10 or ICD-11 code")

    description = models.TextField(blank=True, help_text="Detailed description of the diagnosis")

    typical_presentation = models.TextField(blank=True, help_text="Typical clinical presentation")

    common_procedures = models.ManyToManyField(
        Procedure,
        blank=True,
        related_name="common_diagnoses",
        help_text="Procedures commonly associated with this diagnosis",
    )

    is_active = models.BooleanField(
        default=True, help_text="Whether this diagnosis is currently active"
    )

    created_at = models.DateTimeField(auto_now_add=True)
    updated_at = models.DateTimeField(auto_now=True)

    class Meta:
        verbose_name = "Diagnosis"
        verbose_name_plural = "Diagnoses"
        ordering = ["category", "name"]
        indexes = [
            models.Index(fields=["category"]),
            models.Index(fields=["icd_code"]),
            models.Index(fields=["is_active"]),
        ]
        constraints = [
            models.UniqueConstraint(
                fields=["name", "category"], name="unique_diagnosis_per_category"
            ),
        ]

    def __str__(self):
        icd_display = f" ({self.icd_code})" if self.icd_code else ""
        return f"{self.name}{icd_display}"

    def get_usage_count(self):
        """Get total count of logbook entries with this diagnosis"""
        return self.primary_entries.count() + self.secondary_entries.count()

    def get_primary_usage_count(self):
        """Get count as primary diagnosis"""
        return self.primary_entries.count()

    def get_secondary_usage_count(self):
        """Get count as secondary diagnosis"""
        return self.secondary_entries.count()


class Skill(models.Model):
    """
    Model representing clinical skills that can be demonstrated and assessed.

    Created: 2025-05-29 17:19:21 UTC
    Author: SMIB2012
    """

    CATEGORY_CHOICES = [
        ("clinical", "Clinical Skills"),
        ("technical", "Technical Skills"),
        ("communication", "Communication Skills"),
        ("professional", "Professional Skills"),
        ("academic", "Academic Skills"),
        ("leadership", "Leadership Skills"),
        ("research", "Research Skills"),
    ]

    LEVEL_CHOICES = [
        ("basic", "Basic Level"),
        ("intermediate", "Intermediate Level"),
        ("advanced", "Advanced Level"),
        ("expert", "Expert Level"),
    ]

    name = models.CharField(max_length=200, help_text="Name of the skill")

    category = models.CharField(
        max_length=20,
        choices=CATEGORY_CHOICES,
        default="clinical",
        help_text="Category of the skill",
    )

    level = models.CharField(
        max_length=20,
        choices=LEVEL_CHOICES,
        default="basic",
        help_text="Expected competency level",
    )

    description = models.TextField(blank=True, help_text="Detailed description of the skill")

    competency_requirements = models.TextField(
        blank=True, help_text="Requirements to demonstrate competency"
    )

    assessment_methods = models.TextField(blank=True, help_text="Methods for assessing this skill")

    is_active = models.BooleanField(
        default=True, help_text="Whether this skill is currently active"
    )

    created_at = models.DateTimeField(auto_now_add=True)
    updated_at = models.DateTimeField(auto_now=True)
    history = HistoricalRecords()

    class Meta:
        verbose_name = "Skill"
        verbose_name_plural = "Skills"
        ordering = ["category", "level", "name"]
        indexes = [
            models.Index(fields=["category"]),
            models.Index(fields=["level"]),
            models.Index(fields=["is_active"]),
        ]
        constraints = [
            models.UniqueConstraint(fields=["name", "category"], name="unique_skill_per_category"),
        ]

    def __str__(self):
        return f"{self.name} ({self.get_level_display()})"

    def get_usage_count(self):
        """Get count of logbook entries demonstrating this skill"""
        return self.logbook_entries.count()

    def get_level_order(self):
        """Get numeric order for level"""
        level_order = {
            "basic": 1,
            "intermediate": 2,
            "advanced": 3,
            "expert": 4,
        }
        return level_order.get(self.level, 1)


class LogbookTemplate(models.Model):
    """
    Model representing templates for different types of logbook entries.

    Created: 2025-05-29 17:19:21 UTC
    Author: SMIB2012
    """

    TEMPLATE_TYPE_CHOICES = [
        ("medical", "Medical Case"),
        ("surgical", "Surgical Case"),
        ("emergency", "Emergency Case"),
        ("outpatient", "Outpatient Case"),
        ("procedure", "Procedure Focused"),
        ("research", "Research Activity"),
        ("teaching", "Teaching Activity"),
        ("quality", "Quality Improvement"),
    ]

    name = models.CharField(max_length=200, unique=True, help_text="Name of the template")

    template_type = models.CharField(
        max_length=20,
        choices=TEMPLATE_TYPE_CHOICES,
        default="medical",
        help_text="Type of logbook entry this template is for",
    )

    description = models.TextField(blank=True, help_text="Description of when to use this template")

    template_structure = models.JSONField(
        default=dict, help_text="JSON structure defining the template layout"
    )

    required_fields = models.JSONField(
        default=list, help_text="List of required fields for this template"
    )

    completion_guidelines = models.TextField(
        blank=True, help_text="Guidelines for completing entries using this template"
    )

    example_entries = models.TextField(blank=True, help_text="Example entries using this template")

    is_default = models.BooleanField(default=False, help_text="Whether this is a default template")

    is_active = models.BooleanField(
        default=True, help_text="Whether this template is currently active"
    )

    created_by = models.ForeignKey(
        User,
        on_delete=models.SET_NULL,
        null=True,
        blank=True,
        related_name="created_templates",
        help_text="User who created this template",
    )

    created_at = models.DateTimeField(auto_now_add=True)
    updated_at = models.DateTimeField(auto_now=True)

    class Meta:
        verbose_name = "Logbook Template"
        verbose_name_plural = "Logbook Templates"
        ordering = ["template_type", "name"]
        indexes = [
            models.Index(fields=["template_type"]),
            models.Index(fields=["is_default"]),
            models.Index(fields=["is_active"]),
        ]

    def __str__(self):
        return f"{self.name} ({self.get_template_type_display()})"

    def get_usage_count(self):
        """Get count of entries using this template"""
        return self.logbook_entries.count()

    def get_required_fields_list(self):
        """Get required fields as a formatted list"""
        if isinstance(self.required_fields, list):
            return self.required_fields
        return []

    def get_template_sections(self):
        """Get template sections from structure"""
        if isinstance(self.template_structure, dict):
            return self.template_structure.get("sections", [])
        return []


# --- REVISED LogbookEntry MODEL ---
class LogbookEntry(models.Model):
    """
    Model representing individual logbook entries documenting clinical experiences.
    (Original creation details retained and new feature requirements integrated)
    """

    STATUS_CHOICES = [
        ("draft", "Draft"),
        ("pending", "Pending Supervisor Review"),
        ("approved", "Approved"),
        ("rejected", "Rejected"),
        ("returned", "Returned for Edits"),
        ("archived", "Archived"),
    ]

    PATIENT_GENDER_CHOICES = [
        ("M", "Male"),
        ("F", "Female"),
        ("O", "Other"),
        ("U", "Unknown/Not Specified"),
    ]

    pg = models.ForeignKey(
        User,
        on_delete=models.CASCADE,
        related_name="logbook_entries",
        limit_choices_to={"role": PG_ROLE_STRING},
        help_text="Postgraduate who created this entry",
    )
    case_title = models.CharField(
        max_length=300, blank=False, help_text="Title of case or diagnosis"
    )
    date = models.DateField(help_text="Date of case")
    location_of_activity = models.CharField(
        max_length=255,
        help_text="Location of clinical activity",
        blank=False,
        default="",
    )
    patient_history_summary = models.TextField(
        help_text="Brief history (narrative text)", blank=False, default=""
    )
    management_action = models.TextField(
        help_text="Management action (narrative text)", blank=False, default=""
    )
    topic_subtopic = models.CharField(
        max_length=255,
        help_text="Topic/Subtopic (free text for now)",
        blank=False,
        default="",
    )
    rotation = models.ForeignKey(
        "rotations.Rotation",
        on_delete=models.SET_NULL,
        null=True,
        blank=True,
        related_name="logbook_entries",
        help_text="Rotation during which this case occurred",
    )
    supervisor = models.ForeignKey(
        User,
        on_delete=models.SET_NULL,
        null=True,
        blank=True,
        related_name="supervised_entries",
        limit_choices_to={"role__in": [SUPERVISOR_ROLE_STRING, ADMIN_ROLE_STRING]},
        help_text="Assigned supervising consultant",
    )
    template = models.ForeignKey(
        LogbookTemplate,
        on_delete=models.SET_NULL,
        null=True,
        blank=True,
        related_name="logbook_entries",
        help_text="Template used for this entry",
    )
    patient_age = models.PositiveIntegerField(
        validators=[MinValueValidator(0), MaxValueValidator(150)],
        help_text="Patient age in years",
        null=True,
        blank=True,
    )
    patient_gender = models.CharField(
        max_length=1,
        choices=PATIENT_GENDER_CHOICES,
        help_text="Patient gender",
        null=True,
        blank=True,
    )
    patient_chief_complaint = models.TextField(
        help_text="Patient's chief complaint or presenting symptoms", blank=True
    )
    primary_diagnosis = models.ForeignKey(
        Diagnosis,
        on_delete=models.SET_NULL,
        null=True,
        blank=True,
        related_name="primary_entries",
        help_text="Primary diagnosis",
    )
    secondary_diagnoses = models.ManyToManyField(
        Diagnosis,
        blank=True,
        related_name="secondary_entries",
        help_text="Secondary or differential diagnoses",
    )
    procedures = models.ManyToManyField(
        Procedure,
        blank=True,
        related_name="logbook_entries",
        help_text="Procedures performed or observed",
    )
    skills = models.ManyToManyField(
        Skill,
        blank=True,
        related_name="logbook_entries",
        help_text="Skills demonstrated during this case",
    )
    investigations_ordered = models.TextField(
        blank=True, help_text="Investigations ordered and results"
    )
    clinical_reasoning = models.TextField(
        blank=True, help_text="Clinical reasoning and thought process"
    )
    learning_points = models.TextField(blank=True, help_text="Key learning points from this case")
    challenges_faced = models.TextField(
        blank=True, help_text="Challenges encountered and how they were addressed"
    )
    follow_up_required = models.TextField(
        blank=True, help_text="Follow-up actions or learning required"
    )
    supervisor_feedback = models.TextField(
        blank=True, help_text="Supervisor's comment or reason for rejection/return."
    )
    self_assessment_score = models.PositiveIntegerField(
        validators=[MinValueValidator(1), MaxValueValidator(10)],
        null=True,
        blank=True,
        help_text="Self-assessment score (1-10)",
    )
    supervisor_assessment_score = models.PositiveIntegerField(
        validators=[MinValueValidator(1), MaxValueValidator(10)],
        null=True,
        blank=True,
        help_text="Supervisor's assessment score (1-10)",
    )
    status = models.CharField(
        max_length=20,
        choices=STATUS_CHOICES,
        default="draft",
        help_text="Current status of the entry",
    )
    created_at = models.DateTimeField(
        auto_now_add=True, help_text="Timestamp when the entry was first created"
    )
    submitted_to_supervisor_at = models.DateTimeField(
        null=True,
        blank=True,
        help_text="Timestamp when entry was formally submitted to supervisor",
    )
    supervisor_action_at = models.DateTimeField(
        null=True, blank=True, help_text="Timestamp when supervisor last took action"
    )
    updated_at = models.DateTimeField(auto_now=True, help_text="Timestamp of the last modification")
    created_by = models.ForeignKey(
        User,
        on_delete=models.SET_NULL,
        null=True,
        blank=True,
        related_name="created_logbook_entries",
        help_text="User who created this entry (should be the PG)",
    )
    verified_by = models.ForeignKey(
        User,
        on_delete=models.SET_NULL,
        null=True,
        blank=True,
        related_name="verified_logbook_entries",
        limit_choices_to={"role__in": [SUPERVISOR_ROLE_STRING, ADMIN_ROLE_STRING]},
        help_text="Supervisor who approved this entry",
    )
    verified_at = models.DateTimeField(
        null=True,
        blank=True,
        help_text="Date and time when entry was approved by supervisor",
    )

    class Meta:
        verbose_name = "Logbook Entry"
        verbose_name_plural = "Logbook Entries"
        ordering = ["-date", "-updated_at"]
        indexes = [
            models.Index(fields=["pg", "date"]),
            models.Index(fields=["status"]),
            models.Index(fields=["date"]),
            models.Index(fields=["rotation"]),
            models.Index(fields=["supervisor"]),
            models.Index(fields=["primary_diagnosis"]),
            models.Index(fields=["created_at"]),
            models.Index(fields=["submitted_to_supervisor_at"]),
            models.Index(fields=["supervisor_action_at"]),
        ]
<<<<<<< HEAD
        # Note: Date validation is handled in the clean() method.
        #
        # Database-level CHECK constraints that reference dynamic values (such as the current date/time)
        # are not supported in Django, because the database engine evaluates constraints using static
        # expressions only. For example, a constraint like "date <= now()" will not work as expected,
        # since most databases do not allow functions like NOW() in CHECK constraints, and Django does
        # not support passing dynamic expressions to database-level constraints. As a result, any validation
        # that depends on the current date/time (e.g., ensuring a date is not in the future) must be
        # implemented in the model's clean() method or via custom validation logic in Python, rather than
        # at the database schema level.
=======
>>>>>>> 05a94440
        constraints = []

    def __str__(self):
        title = self.case_title
        pg_name = self.pg.get_full_name() if self.pg else "No PG"
        return f"{title} - {pg_name}"

    def clean(self):
        super().clean()
        errors = {}
        try:
            validate_not_future(self.date, "date")
        except ValidationError as exc:
            errors.update(exc.message_dict)

        if self.patient_age is not None and (self.patient_age < 0 or self.patient_age > 150):
            errors.setdefault("patient_age", []).append("Patient age must be between 0 and 150.")

        # Sanitise free text inputs to prevent script injection.
        text_fields = [
            "patient_history_summary",
            "management_action",
            "topic_subtopic",
            "investigations_ordered",
            "clinical_reasoning",
            "learning_points",
            "challenges_faced",
            "follow_up_required",
        ]
        for field in text_fields:
            value = getattr(self, field, "")
            if not value:
                continue
            try:
                setattr(self, field, sanitize_free_text(value))
            except ValidationError as exc:
                errors.setdefault(field, []).extend(exc.messages)

        if errors:
            raise ValidationError(errors)

    def save(self, *args, **kwargs):
        is_new_entry = self._state.adding
        old_status = None

        if not is_new_entry and self.pk:
            try:
                old_instance = type(self).objects.get(pk=self.pk)
                old_status = old_instance.status
            except type(self).DoesNotExist:
                pass

        if (
            not self.supervisor
            and self.pg
            and hasattr(self.pg, "supervisor")
            and self.pg.supervisor
        ):
            self.supervisor = self.pg.supervisor

        if is_new_entry and self.pg and not self.created_by:
            self.created_by = self.pg

        intended_status = self.status
        self._handle_status_change(old_status, intended_status)

        super().save(*args, **kwargs)

    def _handle_status_change(self, old_status, new_status_intended):
        now = timezone.now()
        final_status_to_set = new_status_intended

        if new_status_intended == "pending":
            if self.supervisor:
                if old_status == "draft" or old_status is None or old_status == "returned":
                    self.submitted_to_supervisor_at = now
                    self.supervisor_action_at = None
                    self._notify_supervisor_of_submission()
                    final_status_to_set = "pending"
            else:
                final_status_to_set = "draft"
                if old_status == "pending":
                    self.submitted_to_supervisor_at = None

        elif old_status == "pending":
            if new_status_intended == "approved":
                self.supervisor_action_at = now
                self.verified_at = now
                if self.supervisor:
                    self.verified_by = self.supervisor
                final_status_to_set = "approved"
            elif new_status_intended == "rejected":
                self.supervisor_action_at = now
                self.verified_at = None
                self.verified_by = None
                final_status_to_set = "rejected"
            elif new_status_intended == "returned":
                self.supervisor_action_at = now
                self.verified_at = None
                self.verified_by = None
                final_status_to_set = "returned"

        elif new_status_intended == "draft":
            if old_status != "draft":
                self.submitted_to_supervisor_at = None
                self.supervisor_action_at = None
                self.verified_at = None
                self.verified_by = None
            final_status_to_set = "draft"

        elif new_status_intended == "archived":
            final_status_to_set = "archived"

        self.status = final_status_to_set

    def _notify_supervisor_of_submission(self):
        try:
            from sims.notifications.models import Notification

            if self.supervisor and Notification:
                Notification.objects.create(
                    user=self.supervisor,
                    title=f"Logbook Entry Submitted: '{self.case_title}'",
                    message=f"{self.pg.get_full_name()} has submitted a logbook entry for your review.",
                    type="logbook_submission",
                    related_object_id=self.id,
                )
        except ImportError:
            pass
        except Exception:
            pass

    def get_duration_since_creation(self):
        return timezone.now() - self.created_at

    def get_review_duration(self):
        if self.supervisor_action_at and self.submitted_to_supervisor_at:
            return self.supervisor_action_at - self.submitted_to_supervisor_at
        return None

    def is_overdue(self, days=7):
        if self.status == "draft":
            return (timezone.now().date() - self.date).days > days
        return False

    def can_be_edited(self):
        return self.status in ["draft", "returned"]

    def can_be_deleted(self):
        return self.status in ["draft"]

    def get_status_color(self):
        status_colors = {
            "draft": "#6c757d",
            "pending": "#ffc107",
            "approved": "#28a745",
            "rejected": "#dc3545",
            "returned": "#fd7e14",
            "archived": "#adb5bd",
        }
        return status_colors.get(self.status, "#6c757d")

    def get_procedures_display(self):
        procedures = self.procedures.all()
        if not procedures.exists():
            return "No procedures recorded"
        if procedures.count() <= 3:
            return ", ".join([p.name for p in procedures])
        return f"{', '.join([p.name for p in procedures[:3]])} (+{procedures.count() - 3} more)"

    def get_skills_display(self):
        skills = self.skills.all()
        if not skills.exists():
            return "No skills recorded"
        if skills.count() <= 3:
            return ", ".join([s.name for s in skills])
        return f"{', '.join([s.name for s in skills[:3]])} (+{skills.count() - 3} more)"

    def get_complexity_score(self):
        procedure_complexity = sum(p.difficulty_level for p in self.procedures.all())
        diagnosis_complexity = 1 if self.primary_diagnosis else 0
        diagnosis_complexity += self.secondary_diagnoses.count()
        return procedure_complexity + diagnosis_complexity

    def get_cme_points(self):
        return sum(p.cme_points for p in self.procedures.all())

    def get_absolute_url(self):
        return reverse("logbook:detail", kwargs={"pk": self.pk})

    def get_edit_url(self):
        if self.status in ["draft", "returned"]:
            # This should ideally be decided in the template based on request.user
            # For now, assume if it's editable by PG, this URL is used.
            return reverse("logbook:pg_logbook_entry_edit", kwargs={"pk": self.pk})
        # Fallback to a generic edit URL if one exists, or None
        try:
            return reverse("logbook:edit", kwargs={"pk": self.pk})
        except:  # noqa
            return None


# --- END OF REVISED LogbookEntry MODEL ---


class LogbookReview(models.Model):
    """
    Model for detailed reviews and feedback on logbook entries.

    Created: 2025-05-29 17:19:21 UTC
    Author: SMIB2012
    """

    STATUS_CHOICES = [
        ("pending", "Pending Review"),
        ("approved", "Approved"),
        (
            "needs_revision",
            "Needs Revision",
        ),  # This is internal to review, maps to 'returned' for entry
        ("rejected", "Rejected"),
    ]

    logbook_entry = models.ForeignKey(
        LogbookEntry,
        on_delete=models.CASCADE,
        related_name="reviews",
        help_text="Logbook entry being reviewed",
    )

    reviewer = models.ForeignKey(
        User,
        on_delete=models.CASCADE,
        related_name="logbook_reviews_given",
        limit_choices_to={"role__in": [SUPERVISOR_ROLE_STRING, ADMIN_ROLE_STRING]},  # Updated
        help_text="Person conducting the review",
    )

    status = models.CharField(
        max_length=20,
        choices=STATUS_CHOICES,
        default="pending",
        help_text="Review status",
    )

    review_date = models.DateField(
        default=timezone.now, help_text="Date when the review was conducted"
    )

    feedback = models.TextField(help_text="Overall feedback on the entry")

    strengths_identified = models.TextField(
        blank=True, help_text="Strengths demonstrated in this case"
    )

    areas_for_improvement = models.TextField(blank=True, help_text="Areas requiring improvement")

    recommendations = models.TextField(
        blank=True, help_text="Specific recommendations for future learning"
    )

    follow_up_required = models.BooleanField(
        default=False, help_text="Whether follow-up discussion is required"
    )

    clinical_knowledge_score = models.PositiveIntegerField(
        validators=[MinValueValidator(1), MaxValueValidator(10)],
        null=True,
        blank=True,
        help_text="Clinical knowledge score (1-10)",
    )

    clinical_skills_score = models.PositiveIntegerField(
        validators=[MinValueValidator(1), MaxValueValidator(10)],
        null=True,
        blank=True,
        help_text="Clinical skills score (1-10)",
    )

    professionalism_score = models.PositiveIntegerField(
        validators=[MinValueValidator(1), MaxValueValidator(10)],
        null=True,
        blank=True,
        help_text="Professionalism score (1-10)",
    )

    overall_score = models.PositiveIntegerField(
        validators=[MinValueValidator(1), MaxValueValidator(10)],
        null=True,
        blank=True,
        help_text="Overall performance score (1-10)",
    )

    created_at = models.DateTimeField(auto_now_add=True)
    updated_at = models.DateTimeField(auto_now=True)
    history = HistoricalRecords()

    class Meta:
        verbose_name = "Logbook Review"
        verbose_name_plural = "Logbook Reviews"
        ordering = ["-created_at"]
        indexes = [
            models.Index(fields=["logbook_entry", "status"]),
            models.Index(fields=["reviewer"]),
            models.Index(fields=["review_date"]),
            models.Index(fields=["status"]),
        ]
        constraints = [
            models.UniqueConstraint(
                fields=["logbook_entry", "reviewer"],
                name="unique_review_per_reviewer_entry",
            ),
        ]

    def __str__(self):
        return f"Review of {self.logbook_entry.case_title or 'Entry'} by {self.reviewer.get_full_name() if self.reviewer else 'N/A'}"

    def clean(self):
        super().clean()

        # Only validate if all required fields are present
        if (
            hasattr(self, "reviewer")
            and self.reviewer
            and hasattr(self, "logbook_entry")
            and self.logbook_entry
            and self.reviewer.role == SUPERVISOR_ROLE_STRING
        ):  # Use constant
            # Ensure the reviewer is the assigned supervisor of the entry's PG
            # This check assumes LogbookEntry.supervisor is correctly populated from PG.supervisor
            if self.logbook_entry.supervisor != self.reviewer:
                # Also check direct assignment on PG if entry.supervisor might be different (e.g. admin override)
                if self.logbook_entry.pg and self.logbook_entry.pg.supervisor != self.reviewer:
                    raise ValidationError(
                        "Supervisors can only review entries of PGs they directly supervise or entries explicitly assigned to them."
                    )

        if self.overall_score:
            if not all(
                [
                    self.clinical_knowledge_score,
                    self.clinical_skills_score,
                    self.professionalism_score,
                ]
            ):
                raise ValidationError(
                    "All component scores must be provided when giving an overall score."
                )

    def save(self, *args, **kwargs):
        # The LogbookEntry status is updated by SupervisorLogbookReviewActionView, not here.
        # This save method is for the LogbookReview instance itself.
        super().save(*args, **kwargs)

    def get_average_score(self):
        scores = [
            self.clinical_knowledge_score,
            self.clinical_skills_score,
            self.professionalism_score,
        ]
        valid_scores = [s for s in scores if s is not None]

        if valid_scores:
            return sum(valid_scores) / len(valid_scores)
        return None

    def get_status_color(self):
        status_colors = {
            "pending": "#ffc107",
            "approved": "#28a745",
            "needs_revision": "#fd7e14",
            "rejected": "#dc3545",
        }
        return status_colors.get(self.status, "#6c757d")

    def is_complete(self):
        return self.feedback and self.status != "pending" and self.overall_score is not None


class LogbookStatistics(models.Model):
    pg = models.OneToOneField(
        User,
        on_delete=models.CASCADE,
        related_name="logbook_stats",
        limit_choices_to={"role": PG_ROLE_STRING},
        help_text="Postgraduate these statistics belong to",
    )

    # Reverting to original field names to avoid rename prompts
    total_entries = models.PositiveIntegerField(default=0)
    draft_entries = models.PositiveIntegerField(default=0)
    submitted_entries = models.PositiveIntegerField(default=0)  # Original name
    approved_entries = models.PositiveIntegerField(default=0)
    revision_entries = models.PositiveIntegerField(
        default=0
    )  # Original name, will map 'returned' status here
    # rejected_entries field removed for now to simplify migration

    total_procedures = models.PositiveIntegerField(default=0)
    unique_procedures = models.PositiveIntegerField(default=0)

    total_skills = models.PositiveIntegerField(default=0)
    unique_skills = models.PositiveIntegerField(default=0)

    average_self_score = models.FloatField(null=True, blank=True)
    average_supervisor_score = models.FloatField(
        null=True, blank=True
    )  # Score from LogbookEntry.supervisor_assessment_score
    average_review_score = models.FloatField(
        null=True, blank=True
    )  # Score from LogbookReview.overall_score

    total_cme_points = models.PositiveIntegerField(default=0)
    completion_rate = models.FloatField(default=0.0)

    average_review_time = models.FloatField(null=True, blank=True)
    last_entry_date = models.DateField(null=True, blank=True)
    most_active_month = models.CharField(max_length=7, blank=True)

    entries_needing_revision_rate = models.FloatField(
        default=0.0
    )  # Reverted to original name to avoid prompt
    on_time_submission_rate = models.FloatField(default=0.0)

    updated_at = models.DateTimeField(auto_now=True)

    class Meta:
        verbose_name = "Logbook Statistics"
        verbose_name_plural = "Logbook Statistics"

    def __str__(self):
        return f"Logbook Stats for {self.pg.get_full_name() if self.pg else 'N/A'}"

    def update_statistics(self):
        entries = LogbookEntry.objects.filter(pg=self.pg)

        self.total_entries = entries.count()
        self.draft_entries = entries.filter(status="draft").count()
        self.submitted_entries = entries.filter(
            status="pending"
        ).count()  # Map 'pending' to 'submitted_entries'
        self.approved_entries = entries.filter(status="approved").count()
        self.revision_entries = entries.filter(
            status="returned"
        ).count()  # Map 'returned' to 'revision_entries'
        # Not tracking rejected_entries directly in stats model for now

        procedure_entries = entries.filter(procedures__isnull=False).distinct()
        self.total_procedures = sum(e.procedures.count() for e in procedure_entries)
        self.unique_procedures = procedure_entries.values("procedures").distinct().count()

        skill_entries = entries.filter(skills__isnull=False).distinct()
        self.total_skills = sum(e.skills.count() for e in skill_entries)
        self.unique_skills = skill_entries.values("skills").distinct().count()

        approved_entries_qs = entries.filter(status="approved")
        self.total_cme_points = sum(e.get_cme_points() for e in approved_entries_qs)

        non_archived_non_draft_entries_count = entries.exclude(
            status__in=["draft", "archived"]
        ).count()
        if non_archived_non_draft_entries_count > 0:
            self.completion_rate = (
                self.approved_entries / non_archived_non_draft_entries_count
            ) * 100
        else:
            self.completion_rate = 0.0

        self.last_entry_date = entries.order_by("-date").first().date if entries.exists() else None

        actioned_entries = entries.filter(
            submitted_to_supervisor_at__isnull=False,
            supervisor_action_at__isnull=False,
            status__in=["approved", "rejected", "returned"],
        )
        review_times_seconds = [
            (e.supervisor_action_at - e.submitted_to_supervisor_at).total_seconds()
            for e in actioned_entries
            if e.supervisor_action_at and e.submitted_to_supervisor_at
        ]
        if review_times_seconds:
            self.average_review_time = (sum(review_times_seconds) / len(review_times_seconds)) / (
                60 * 60 * 24
            )  # Corrected field name
        else:
            self.average_review_time = None  # Corrected field name

        actionable_by_supervisor_count = entries.filter(
            status__in=["approved", "rejected", "returned"]
        ).count()
        if actionable_by_supervisor_count > 0:
            self.entries_needing_revision_rate = (
                self.revision_entries / actionable_by_supervisor_count
            ) * 100
        else:
            self.entries_needing_revision_rate = 0.0

        # Scores (example, adapt as needed)
        self.average_self_score = entries.aggregate(avg=models.Avg("self_assessment_score"))["avg"]
        self.average_supervisor_score = entries.aggregate(
            avg=models.Avg("supervisor_assessment_score")
        )["avg"]
        # For average_review_score, you'd query LogbookReview related to these entries

        self.save()

    @classmethod
    def update_all_statistics(cls):
        for pg_user in User.objects.filter(role=PG_ROLE_STRING, is_active=True):
            stats, created = cls.objects.get_or_create(pg=pg_user)
            stats.update_statistics()

    def get_performance_trend(self):
        if self.average_supervisor_score and self.average_self_score:
            if self.average_supervisor_score > self.average_self_score + 0.5:
                return "Improving"
            elif self.average_supervisor_score < self.average_self_score - 0.5:
                return "Needs Attention"
            else:
                return "Stable"
        return "N/A"

    def get_completion_status(self):
        if self.completion_rate >= 90:
            return "Excellent"
        elif self.completion_rate >= 70:
            return "Good"
        elif self.completion_rate >= 50:
            return "Fair"
        elif self.total_entries > 0:
            return "Poor"
        return "N/A"<|MERGE_RESOLUTION|>--- conflicted
+++ resolved
@@ -602,19 +602,6 @@
             models.Index(fields=["submitted_to_supervisor_at"]),
             models.Index(fields=["supervisor_action_at"]),
         ]
-<<<<<<< HEAD
-        # Note: Date validation is handled in the clean() method.
-        #
-        # Database-level CHECK constraints that reference dynamic values (such as the current date/time)
-        # are not supported in Django, because the database engine evaluates constraints using static
-        # expressions only. For example, a constraint like "date <= now()" will not work as expected,
-        # since most databases do not allow functions like NOW() in CHECK constraints, and Django does
-        # not support passing dynamic expressions to database-level constraints. As a result, any validation
-        # that depends on the current date/time (e.g., ensuring a date is not in the future) must be
-        # implemented in the model's clean() method or via custom validation logic in Python, rather than
-        # at the database schema level.
-=======
->>>>>>> 05a94440
         constraints = []
 
     def __str__(self):

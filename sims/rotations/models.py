from datetime import date, timedelta

from django.contrib.auth import get_user_model
from django.core.exceptions import ValidationError
from django.db import models
from django.urls import reverse
<<<<<<< HEAD
=======
from django.utils import timezone
>>>>>>> e3c81ac5
from dateutil.relativedelta import relativedelta
from simple_history.models import HistoricalRecords

from sims.domain.validators import (
    sanitize_free_text,
    validate_chronology,
    validate_not_future,
    validate_same_supervisor,
)

User = get_user_model()


class Hospital(models.Model):
    """
    Model representing hospitals where rotations take place.

    Created: 2025-05-29 16:28:44 UTC
    Author: SMIB2012
    """

    name = models.CharField(max_length=200, help_text="Official name of the hospital")

    code = models.CharField(
        max_length=20,
        unique=True,
        blank=True,
        null=True,
        help_text="Hospital code or abbreviation",
    )

    address = models.TextField(blank=True, help_text="Complete hospital address")

    phone = models.CharField(
        max_length=20, blank=True, help_text="Hospital contact phone number"
    )

    email = models.EmailField(blank=True, help_text="Hospital contact email")

    website = models.URLField(blank=True, help_text="Hospital website URL")

    description = models.TextField(
        blank=True, help_text="Description of hospital and its specialties"
    )

    facilities = models.TextField(
        blank=True, help_text="Available facilities and equipment"
    )

    is_active = models.BooleanField(
        default=True, help_text="Whether this hospital is currently accepting rotations"
    )

    created_at = models.DateTimeField(auto_now_add=True)
    updated_at = models.DateTimeField(auto_now=True)
    history = HistoricalRecords()

    class Meta:
        verbose_name = "Hospital"
        verbose_name_plural = "Hospitals"
        ordering = ["name"]
        indexes = [
            models.Index(fields=["name"]),
            models.Index(fields=["is_active"]),
        ]

    def __str__(self):
        return self.name

    def get_active_rotations_count(self):
        """Get count of currently active rotations at this hospital"""
        return self.rotations.filter(
            status="ongoing",
            start_date__lte=timezone.now().date(),
            end_date__gte=timezone.now().date(),
        ).count()

    def get_departments_count(self):
        """Get count of departments in this hospital"""
        return self.departments.filter(is_active=True).count()


class Department(models.Model):
    """
    Model representing departments within hospitals.

    Created: 2025-05-29 16:28:44 UTC
    Author: SMIB2012
    """

    name = models.CharField(max_length=200, help_text="Name of the department")

    hospital = models.ForeignKey(
        Hospital,
        on_delete=models.CASCADE,
        related_name="departments",
        help_text="Hospital this department belongs to",
    )

    head_of_department = models.CharField(
        max_length=200, blank=True, help_text="Name of the department head"
    )

    contact_email = models.EmailField(blank=True, help_text="Department contact email")

    contact_phone = models.CharField(
        max_length=20, blank=True, help_text="Department contact phone"
    )

    description = models.TextField(
        blank=True, help_text="Description of the department and its services"
    )

    training_objectives = models.TextField(
        blank=True, help_text="Learning objectives for rotations in this department"
    )

    required_skills = models.TextField(
        blank=True, help_text="Skills that should be acquired during rotation"
    )

    is_active = models.BooleanField(
        default=True,
        help_text="Whether this department is currently accepting rotations",
    )

    created_at = models.DateTimeField(auto_now_add=True)
    updated_at = models.DateTimeField(auto_now=True)
    history = HistoricalRecords()

    class Meta:
        verbose_name = "Department"
        verbose_name_plural = "Departments"
        ordering = ["hospital__name", "name"]
        unique_together = ["hospital", "name"]
        indexes = [
            models.Index(fields=["hospital", "name"]),
            models.Index(fields=["is_active"]),
        ]

    def __str__(self):
        return f"{self.name} - {self.hospital.name}"

    def get_current_rotations_count(self):
        """Get count of current rotations in this department"""
        return self.rotations.filter(
            status="ongoing",
            start_date__lte=timezone.now().date(),
            end_date__gte=timezone.now().date(),
        ).count()

    def get_total_rotations_count(self):
        """Get total count of rotations in this department"""
        return self.rotations.count()


class Rotation(models.Model):
    """
    Model representing a rotation assignment for a postgraduate.

    A rotation is a scheduled training period in a specific department
    under the supervision of an assigned supervisor.

    Created: 2025-05-29 16:28:44 UTC
    Author: SMIB2012
    """

    STATUS_CHOICES = [
        ("planned", "Planned"),
        ("ongoing", "Ongoing"),
        ("completed", "Completed"),
        ("cancelled", "Cancelled"),
        ("pending", "Pending Approval"),
    ]

    # Core rotation information
    pg = models.ForeignKey(
        User,
        on_delete=models.CASCADE,
        related_name="rotations",
        limit_choices_to={"role": "pg"},
        help_text="Postgraduate assigned to this rotation",
    )

    department = models.ForeignKey(
        Department,
        on_delete=models.CASCADE,
        related_name="rotations",
        help_text="Department where rotation takes place",
    )

    hospital = models.ForeignKey(
        Hospital,
        on_delete=models.CASCADE,
        related_name="rotations",
        help_text="Hospital where rotation takes place",
    )

    supervisor = models.ForeignKey(
        User,
        on_delete=models.SET_NULL,
        null=True,
        blank=True,
        related_name="supervised_rotations",
        limit_choices_to={"role": "supervisor"},
        help_text="Supervisor assigned to oversee this rotation",
    )

    # Rotation schedule
    start_date = models.DateField(help_text="Start date of the rotation")

    end_date = models.DateField(help_text="End date of the rotation")

    status = models.CharField(
        max_length=20,
        choices=STATUS_CHOICES,
        default="planned",
        help_text="Current status of the rotation",
    )

    # Training content
    objectives = models.TextField(
        blank=True, help_text="Specific learning objectives for this rotation"
    )

    learning_outcomes = models.TextField(
        blank=True, help_text="Expected learning outcomes and competencies"
    )

    requirements = models.TextField(
        blank=True, help_text="Requirements and prerequisites for this rotation"
    )

    # Completion information
    completion_certificate = models.FileField(
        upload_to="rotations/certificates/",
        blank=True,
        null=True,
        help_text="Completion certificate for the rotation",
    )

    feedback = models.TextField(
        blank=True, help_text="Overall feedback and comments on the rotation"
    )

    notes = models.TextField(blank=True, help_text="Additional notes and observations")

    # Audit fields
    created_at = models.DateTimeField(auto_now_add=True)
    updated_at = models.DateTimeField(auto_now=True)
    history = HistoricalRecords()
    created_by = models.ForeignKey(
        User,
        on_delete=models.SET_NULL,
        null=True,
        blank=True,
        related_name="rotations_created",
        help_text="User who created this rotation assignment",
    )

    approved_by = models.ForeignKey(
        User,
        on_delete=models.SET_NULL,
        null=True,
        blank=True,
        related_name="rotations_approved",
        help_text="User who approved this rotation",
    )

    approved_at = models.DateTimeField(
        null=True, blank=True, help_text="Date and time when rotation was approved"
    )

    class Meta:
        verbose_name = "Rotation"
        verbose_name_plural = "Rotations"
        ordering = ["-start_date", "pg__last_name"]
        indexes = [
            models.Index(fields=["pg", "status"]),
            models.Index(fields=["supervisor", "status"]),
            models.Index(fields=["start_date", "end_date"]),
            models.Index(fields=["status"]),
            models.Index(fields=["department"]),
            models.Index(fields=["hospital"]),
        ]
        constraints = [
            models.CheckConstraint(
                check=models.Q(end_date__gt=models.F("start_date")),
                name="rotation_end_after_start",
            ),
        ]

    def __str__(self):
        pg_name = self.pg.get_full_name() if self.pg else "No PG"
        dept_name = self.department.name if self.department else "No Department"
        return f"{pg_name} - {dept_name} ({self.start_date} to {self.end_date})"

    def clean(self):
        """Validate rotation data"""
        errors = {}

        try:
            validate_not_future(self.start_date, "start_date")
        except ValidationError as exc:  # pragma: no cover - simple wrapper
            errors.update(exc.message_dict)

        try:
            validate_not_future(self.end_date, "end_date")
        except ValidationError as exc:
            errors.update(exc.message_dict)

        try:
            validate_chronology(
                self.start_date, self.end_date, "start_date", "end_date"
            )
        except ValidationError as exc:
            errors.update(exc.message_dict)

        # Check for overlapping rotations for the same PG
        if self.pg and self.start_date and self.end_date:
            overlapping = Rotation.objects.filter(
                pg=self.pg, status__in=["planned", "ongoing"]
            ).exclude(pk=self.pk)

            for rotation in overlapping:
                if (
                    self.start_date <= rotation.end_date
                    and self.end_date >= rotation.start_date
                ):
                    errors["start_date"] = (
                        f"This rotation overlaps with existing rotation: {rotation}"
                    )
                    break

        # Validate department belongs to hospital
        if self.department and self.hospital:
            if self.department.hospital != self.hospital:
                errors["department"] = "Department must belong to the selected hospital"

        # Validate supervisor specialty matches rotation department (if applicable)
        if self.supervisor and self.pg:
            if (
                hasattr(self.supervisor, "specialty")
                and hasattr(self.pg, "specialty")
                and self.supervisor.specialty != self.pg.specialty
            ):
                # This is a warning, not an error
                pass

        try:
            validate_same_supervisor(self.pg, self.supervisor)
        except ValidationError as exc:
            errors.update(exc.message_dict)

        if self.notes:
            try:
                self.notes = sanitize_free_text(self.notes)
            except ValidationError as exc:
                errors.update({"notes": exc.messages})

        if errors:
            raise ValidationError(errors)

    def save(self, *args, **kwargs):
        """Override save to update status based on dates"""
        # Auto-update status based on dates
        today = timezone.now().date()

        if self.status == "planned" and self.start_date <= today <= self.end_date:
            self.status = "ongoing"
        elif self.status == "ongoing" and today > self.end_date:
            self.status = "completed"

        # Set hospital from department if not set
        if self.department and not self.hospital:
            self.hospital = self.department.hospital

        super().save(*args, **kwargs)

    def get_duration_days(self):
        """Calculate rotation duration in days"""
        if self.start_date and self.end_date:
            return (self.end_date - self.start_date).days + 1
        return None

    def get_duration_months(self):
        """Calculate rotation duration in months"""
        if self.start_date and self.end_date:
            rd = relativedelta(self.end_date, self.start_date)
            return rd.months + (rd.days / 30.0)
        return None

    def get_completion_percentage(self):
        """Calculate how much of the rotation is completed"""
        if not self.start_date or not self.end_date:
            return 0

        today = timezone.now().date()

        if today < self.start_date:
            return 0
        elif today > self.end_date:
            return 100
        else:
            total_days = (self.end_date - self.start_date).days
            completed_days = (today - self.start_date).days
            return int((completed_days / total_days) * 100) if total_days > 0 else 0

    def get_remaining_days(self):
        """Get number of days remaining in rotation"""
        if not self.end_date:
            return None

        today = timezone.now().date()
        if today <= self.end_date:
            return (self.end_date - today).days
        return 0

    def is_current(self):
        """Check if rotation is currently active"""
        if not self.start_date or not self.end_date:
            return False

        today = timezone.now().date()
        return self.start_date <= today <= self.end_date and self.status == "ongoing"

    def is_upcoming(self):
        """Check if rotation is upcoming"""
        if not self.start_date:
            return False

        today = timezone.now().date()
        return self.start_date > today and self.status == "planned"

    def is_overdue(self):
        """Check if rotation is overdue for completion"""
        if not self.end_date:
            return False

        today = timezone.now().date()
        return today > self.end_date and self.status != "completed"

    def get_absolute_url(self):
        """Get URL for rotation detail page"""
        return reverse("rotations:detail", kwargs={"pk": self.pk})

    def get_edit_url(self):
        """Get URL for rotation edit page"""
        return reverse("rotations:edit", kwargs={"pk": self.pk})

    def get_evaluation_count(self):
        """Get count of evaluations for this rotation"""
        return self.evaluations.count()

    def get_average_evaluation_score(self):
        """Get average evaluation score for this rotation"""
        evaluations = self.evaluations.filter(score__isnull=False)
        if evaluations.exists():
            return evaluations.aggregate(models.Avg("score"))["score__avg"]
        return None

    def can_be_evaluated(self):
        """Check if rotation can be evaluated"""
        return self.status in ["ongoing", "completed"]

    def can_be_edited(self):
        """Check if rotation can be edited"""
        return self.status in ["planned", "pending"]

    def can_be_cancelled(self):
        """Check if rotation can be cancelled"""
        return self.status in ["planned", "pending"]


class RotationEvaluation(models.Model):
    """
    Model for evaluating rotation performance and feedback.

    Created: 2025-05-29 16:28:44 UTC
    Author: SMIB2012
    """

    EVALUATION_TYPES = [
        ("mid_rotation", "Mid-Rotation Evaluation"),
        ("final", "Final Evaluation"),
        ("peer", "Peer Evaluation"),
        ("self", "Self Evaluation"),
        ("supervisor", "Supervisor Evaluation"),
    ]

    STATUS_CHOICES = [
        ("draft", "Draft"),
        ("submitted", "Submitted"),
        ("reviewed", "Reviewed"),
        ("approved", "Approved"),
    ]

    rotation = models.ForeignKey(
        Rotation,
        on_delete=models.CASCADE,
        related_name="evaluations",
        help_text="Rotation being evaluated",
    )

    evaluator = models.ForeignKey(
        User,
        on_delete=models.CASCADE,
        related_name="evaluations_given",
        help_text="Person conducting the evaluation",
    )

    evaluation_type = models.CharField(
        max_length=20, choices=EVALUATION_TYPES, help_text="Type of evaluation"
    )

    score = models.IntegerField(
        null=True, blank=True, help_text="Numerical score (0-100)"
    )

    comments = models.TextField(blank=True, help_text="Detailed comments and feedback")

    recommendations = models.TextField(
        blank=True, help_text="Recommendations for improvement"
    )

    status = models.CharField(
        max_length=20,
        choices=STATUS_CHOICES,
        default="draft",
        help_text="Status of the evaluation",
    )

    created_at = models.DateTimeField(auto_now_add=True)
    updated_at = models.DateTimeField(auto_now=True)

    class Meta:
        verbose_name = "Rotation Evaluation"
        verbose_name_plural = "Rotation Evaluations"
        ordering = ["-created_at"]
        unique_together = ["rotation", "evaluator", "evaluation_type"]
        indexes = [
            models.Index(fields=["rotation", "evaluation_type"]),
            models.Index(fields=["evaluator"]),
            models.Index(fields=["status"]),
            models.Index(fields=["created_at"]),
        ]
        constraints = [
            models.CheckConstraint(
                check=models.Q(score__gte=0) & models.Q(score__lte=100),
                name="evaluation_score_range",
            ),
        ]

    def __str__(self):
        return f"{self.get_evaluation_type_display()} - {self.rotation}"

    def clean(self):
        """Validate evaluation data"""
        # Guard: only validate if both FKs are set (avoids RelatedObjectDoesNotExist before save)
        if not (self.evaluator_id and self.rotation_id):
            return
            
        # Ensure evaluator has permission to evaluate this rotation
        if self.evaluator and self.rotation:
            if (
                self.evaluator.role == "supervisor"
                and self.evaluator != self.rotation.supervisor
                and self.evaluator != self.rotation.pg.supervisor
            ):
                raise ValidationError(
                    "Supervisor can only evaluate rotations they supervise"
                )

            if (
                self.evaluator.role == "pg"
                and self.evaluator != self.rotation.pg
                and self.evaluation_type not in ["peer", "self"]
            ):
                raise ValidationError("PG can only do self or peer evaluations")

    def get_score_grade(self):
        """Get letter grade based on score"""
        if self.score is None:
            return "Not Graded"

        if self.score >= 90:
            return "A"
        elif self.score >= 80:
            return "B"
        elif self.score >= 70:
            return "C"
        elif self.score >= 60:
            return "D"
        else:
            return "F"

    def get_score_color(self):
        """Get color code for score display"""
        if self.score is None:
            return "#6c757d"

        if self.score >= 80:
            return "#28a745"  # Green
        elif self.score >= 60:
            return "#ffc107"  # Yellow
        else:
            return "#dc3545"  # Red

    def is_passing(self):
        """Check if evaluation score is passing"""
        return self.score is not None and self.score >= 60

    def can_be_edited(self):
        """Check if evaluation can be edited"""
        return self.status in ["draft", "submitted"]

    def get_absolute_url(self):
        """Get URL for evaluation detail page"""
        return reverse("rotations:evaluation_detail", kwargs={"pk": self.pk})<|MERGE_RESOLUTION|>--- conflicted
+++ resolved
@@ -4,10 +4,7 @@
 from django.core.exceptions import ValidationError
 from django.db import models
 from django.urls import reverse
-<<<<<<< HEAD
-=======
 from django.utils import timezone
->>>>>>> e3c81ac5
 from dateutil.relativedelta import relativedelta
 from simple_history.models import HistoricalRecords
 

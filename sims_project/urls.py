--- conflicted
+++ resolved
@@ -71,12 +71,7 @@
 
 urlpatterns = [
     # Test URL for debugging
-<<<<<<< HEAD
     path("test-crispy/", test_crispy_view, name="test_crispy"),
-=======
-    # path('test-crispy/', test_crispy_view, name='test_crispy'),
-    
->>>>>>> 1fcda2c6
     # Home and utility URLs
     path("", home_view, name="home"),
     path("health/", health_check, name="health_check"),

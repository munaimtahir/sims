<<<<<<< HEAD
# Nginx Configuration for SIMS on 139.162.9.224:81
# Save this as: /etc/nginx/sites-available/sims
# Then run: sudo ln -s /etc/nginx/sites-available/sims /etc/nginx/sites-enabled/
# sudo nginx -t && sudo systemctl reload nginx
=======
# Nginx Configuration for SIMS
# 
# Installation Instructions:
# 1. Copy this file to: /etc/nginx/sites-available/sims
# 2. Update server_name, paths, and SSL certificate paths
# 3. Create symbolic link: sudo ln -s /etc/nginx/sites-available/sims /etc/nginx/sites-enabled/
# 4. Test configuration: sudo nginx -t
# 5. Reload Nginx: sudo systemctl reload nginx
#
# For Ubuntu VPS at /home/sims/app:
# - Update root, alias paths to /home/sims/app/
# - Update unix socket path to /home/sims/app/sims.sock
>>>>>>> e0ee2b52

# Upstream Gunicorn server
upstream sims_app {
    server unix:/home/sims/app/sims.sock fail_timeout=0;
}

# HTTP Server (redirect to HTTPS in production)
server {
    listen 80;
<<<<<<< HEAD
    server_name 139.162.9.224 172.236.152.35;
=======
    listen [::]:80;
    server_name your-domain.com www.your-domain.com;
>>>>>>> e0ee2b52
    
    # For development/testing without SSL, comment out the return below
    # and uncomment the configuration blocks at the end of this file
    
    # Redirect HTTP to HTTPS (uncomment when SSL is configured)
    # return 301 https://$server_name$request_uri;
    
    # For development without SSL, include the configuration below:
    # (Copy the location blocks from the HTTPS server below)
    
    client_max_body_size 10M;
    root /home/sims/app;
    
    # Security headers
    add_header X-Frame-Options "DENY" always;
    add_header X-Content-Type-Options "nosniff" always;
    add_header X-XSS-Protection "1; mode=block" always;
    add_header Referrer-Policy "strict-origin-when-cross-origin" always;
    
    # Favicon
    location = /favicon.ico { 
        access_log off; 
        log_not_found off; 
        alias /home/sims/app/staticfiles/favicon.ico;
    }
    
    # robots.txt
    location = /robots.txt {
        access_log off;
        log_not_found off;
    }
    
    # Static files
    location /static/ {
        alias /home/sims/app/staticfiles/;
        expires 30d;
        add_header Cache-Control "public, immutable";
        
        # Security headers for static content
        add_header X-Content-Type-Options "nosniff" always;
        
        # Gzip compression
        gzip on;
        gzip_vary on;
        gzip_min_length 1024;
        gzip_types text/css text/javascript application/javascript application/json image/svg+xml font/woff font/woff2;
    }
    
    # Media files (user uploads)
    location /media/ {
        alias /home/sims/app/media/;
        expires 7d;
        add_header Cache-Control "public";
        
        # Security: Prevent execution of uploaded files
        location ~* \.(php|py|pl|jsp|asp|sh|cgi)$ {
            deny all;
        }
    }
    
    # Health check endpoint
    location /health/ {
        access_log off;
        proxy_pass http://sims_app;
    }
    
    # Main application
    location / {
        proxy_pass http://sims_app;
        
        # Proxy headers
        proxy_set_header Host $http_host;
        proxy_set_header X-Real-IP $remote_addr;
        proxy_set_header X-Forwarded-For $proxy_add_x_forwarded_for;
        proxy_set_header X-Forwarded-Proto $scheme;
        proxy_set_header X-Forwarded-Host $server_name;
        
        # Timeouts
        proxy_connect_timeout 60s;
        proxy_send_timeout 60s;
        proxy_read_timeout 60s;
        
        # Buffering
        proxy_buffering on;
        proxy_buffer_size 4k;
        proxy_buffers 8 4k;
        
        # WebSocket support (if needed)
        proxy_http_version 1.1;
        proxy_set_header Upgrade $http_upgrade;
        proxy_set_header Connection "upgrade";
    }
    
    # Error pages
    error_page 404 /404.html;
    error_page 500 502 503 504 /50x.html;
    
    # Logging
    access_log /var/log/nginx/sims_access.log;
    error_log /var/log/nginx/sims_error.log;
}

# HTTPS Server Configuration
# Uncomment and configure when SSL certificate is available
# For Let's Encrypt: sudo certbot --nginx -d your-domain.com -d www.your-domain.com
#
# server {
#     listen 443 ssl http2;
#     listen [::]:443 ssl http2;
#     server_name your-domain.com www.your-domain.com;
#     
#     # SSL Certificate Configuration
#     # For Let's Encrypt certificates:
#     ssl_certificate /etc/letsencrypt/live/your-domain.com/fullchain.pem;
#     ssl_certificate_key /etc/letsencrypt/live/your-domain.com/privkey.pem;
#     ssl_trusted_certificate /etc/letsencrypt/live/your-domain.com/chain.pem;
#     
#     # Or for custom certificates:
#     # ssl_certificate /etc/ssl/certs/your-domain.com.crt;
#     # ssl_certificate_key /etc/ssl/private/your-domain.com.key;
#     
#     # SSL Configuration - Modern, secure settings
#     ssl_protocols TLSv1.2 TLSv1.3;
#     ssl_ciphers ECDHE-ECDSA-AES128-GCM-SHA256:ECDHE-RSA-AES128-GCM-SHA256:ECDHE-ECDSA-AES256-GCM-SHA384:ECDHE-RSA-AES256-GCM-SHA384:ECDHE-ECDSA-CHACHA20-POLY1305:ECDHE-RSA-CHACHA20-POLY1305:DHE-RSA-AES128-GCM-SHA256:DHE-RSA-AES256-GCM-SHA384;
#     ssl_prefer_server_ciphers off;
#     
#     # SSL Session Configuration
#     ssl_session_cache shared:SSL:10m;
#     ssl_session_timeout 1d;
#     ssl_session_tickets off;
#     
#     # OCSP Stapling
#     ssl_stapling on;
#     ssl_stapling_verify on;
#     resolver 8.8.8.8 8.8.4.4 valid=300s;
#     resolver_timeout 5s;
#     
#     # HSTS (HTTP Strict Transport Security)
#     add_header Strict-Transport-Security "max-age=31536000; includeSubDomains; preload" always;
#     
#     # Additional Security Headers
#     add_header X-Frame-Options "DENY" always;
#     add_header X-Content-Type-Options "nosniff" always;
#     add_header X-XSS-Protection "1; mode=block" always;
#     add_header Referrer-Policy "strict-origin-when-cross-origin" always;
#     
#     # Configuration
#     client_max_body_size 10M;
#     root /home/sims/app;
#     
#     # Favicon
#     location = /favicon.ico { 
#         access_log off; 
#         log_not_found off; 
#         alias /home/sims/app/staticfiles/favicon.ico;
#     }
#     
#     # robots.txt
#     location = /robots.txt {
#         access_log off;
#         log_not_found off;
#     }
#     
#     # Static files
#     location /static/ {
#         alias /home/sims/app/staticfiles/;
#         expires 30d;
#         add_header Cache-Control "public, immutable";
#         add_header X-Content-Type-Options "nosniff" always;
#         
#         # Gzip compression
#         gzip on;
#         gzip_vary on;
#         gzip_min_length 1024;
#         gzip_types text/css text/javascript application/javascript application/json image/svg+xml font/woff font/woff2;
#     }
#     
#     # Media files
#     location /media/ {
#         alias /home/sims/app/media/;
#         expires 7d;
#         add_header Cache-Control "public";
#         
#         # Prevent execution of uploaded files
#         location ~* \.(php|py|pl|jsp|asp|sh|cgi)$ {
#             deny all;
#         }
#     }
#     
#     # Health check endpoint
#     location /health/ {
#         access_log off;
#         proxy_pass http://sims_app;
#     }
#     
#     # Main application
#     location / {
#         proxy_pass http://sims_app;
#         
#         # Proxy headers
#         proxy_set_header Host $http_host;
#         proxy_set_header X-Real-IP $remote_addr;
#         proxy_set_header X-Forwarded-For $proxy_add_x_forwarded_for;
#         proxy_set_header X-Forwarded-Proto $scheme;
#         proxy_set_header X-Forwarded-Host $server_name;
#         
#         # Timeouts
#         proxy_connect_timeout 60s;
#         proxy_send_timeout 60s;
#         proxy_read_timeout 60s;
#         
#         # Buffering
#         proxy_buffering on;
#         proxy_buffer_size 4k;
#         proxy_buffers 8 4k;
#         
#         # WebSocket support
#         proxy_http_version 1.1;
#         proxy_set_header Upgrade $http_upgrade;
#         proxy_set_header Connection "upgrade";
#     }
#     
#     # Error pages
#     error_page 404 /404.html;
#     error_page 500 502 503 504 /50x.html;
#     
#     # Logging
#     access_log /var/log/nginx/sims_ssl_access.log;
#     error_log /var/log/nginx/sims_ssl_error.log;
# }<|MERGE_RESOLUTION|>--- conflicted
+++ resolved
@@ -1,22 +1,7 @@
-<<<<<<< HEAD
 # Nginx Configuration for SIMS on 139.162.9.224:81
 # Save this as: /etc/nginx/sites-available/sims
 # Then run: sudo ln -s /etc/nginx/sites-available/sims /etc/nginx/sites-enabled/
 # sudo nginx -t && sudo systemctl reload nginx
-=======
-# Nginx Configuration for SIMS
-# 
-# Installation Instructions:
-# 1. Copy this file to: /etc/nginx/sites-available/sims
-# 2. Update server_name, paths, and SSL certificate paths
-# 3. Create symbolic link: sudo ln -s /etc/nginx/sites-available/sims /etc/nginx/sites-enabled/
-# 4. Test configuration: sudo nginx -t
-# 5. Reload Nginx: sudo systemctl reload nginx
-#
-# For Ubuntu VPS at /home/sims/app:
-# - Update root, alias paths to /home/sims/app/
-# - Update unix socket path to /home/sims/app/sims.sock
->>>>>>> e0ee2b52
 
 # Upstream Gunicorn server
 upstream sims_app {
@@ -26,12 +11,7 @@
 # HTTP Server (redirect to HTTPS in production)
 server {
     listen 80;
-<<<<<<< HEAD
     server_name 139.162.9.224 172.236.152.35;
-=======
-    listen [::]:80;
-    server_name your-domain.com www.your-domain.com;
->>>>>>> e0ee2b52
     
     # For development/testing without SSL, comment out the return below
     # and uncomment the configuration blocks at the end of this file

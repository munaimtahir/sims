# Nginx Configuration for SIMS
# 
# Installation Instructions:
# 1. Copy this file to: /etc/nginx/sites-available/sims
# 2. Update server_name, paths, and SSL certificate paths
# 3. Create symbolic link: sudo ln -s /etc/nginx/sites-available/sims /etc/nginx/sites-enabled/
# 4. Test configuration: sudo nginx -t
# 5. Reload Nginx: sudo systemctl reload nginx
#
# For Ubuntu VPS at /home/sims/app:
# - Update root, alias paths to /home/sims/app/
# - Update unix socket path to /home/sims/app/sims.sock

# Upstream Gunicorn server
upstream sims_app {
    server unix:/home/sims/app/sims.sock fail_timeout=0;
}

# HTTP Server (redirect to HTTPS in production)
server {
    listen 80;
    listen [::]:80;
<<<<<<< HEAD
    # =====================================================================
    # REQUIRED: Change 'your-domain.com' and 'www.your-domain.com' below to
    # your actual domain name(s) before deploying to production.
    # DO NOT DEPLOY WITHOUT CHANGING THIS VALUE!
    # =====================================================================
=======
>>>>>>> e0ee2b52
    server_name your-domain.com www.your-domain.com;
    
    # For development/testing without SSL, comment out the return below
    # and uncomment the configuration blocks at the end of this file
    
    # Redirect HTTP to HTTPS (uncomment when SSL is configured)
    # return 301 https://$server_name$request_uri;
    
    # For development without SSL, include the configuration below:
    # (Copy the location blocks from the HTTPS server below)
    
    client_max_body_size 10M;
    root /home/sims/app;
    
    # Security headers
    add_header X-Frame-Options "DENY" always;
    add_header X-Content-Type-Options "nosniff" always;
    add_header X-XSS-Protection "1; mode=block" always;
    add_header Referrer-Policy "strict-origin-when-cross-origin" always;
    
    # Favicon
    location = /favicon.ico { 
        access_log off; 
        log_not_found off; 
        alias /home/sims/app/staticfiles/favicon.ico;
    }
    
    # robots.txt
    location = /robots.txt {
        access_log off;
        log_not_found off;
    }
    
    # Static files
    location /static/ {
        alias /home/sims/app/staticfiles/;
        expires 30d;
        add_header Cache-Control "public, immutable";
        
        # Security headers for static content
        add_header X-Content-Type-Options "nosniff" always;
        
        # Gzip compression
        gzip on;
        gzip_vary on;
        gzip_min_length 1024;
        gzip_types text/css text/javascript application/javascript application/json image/svg+xml font/woff font/woff2;
    }
    
    # Media files (user uploads)
    location /media/ {
        alias /home/sims/app/media/;
        expires 7d;
        add_header Cache-Control "public";
<<<<<<< HEAD
        add_header Content-Security-Policy "default-src 'none'; img-src 'self' data:; media-src 'self'; frame-ancestors 'none';" always;
=======
>>>>>>> e0ee2b52
        
        # Security: Prevent execution of uploaded files
        location ~* \.(php|py|pl|jsp|asp|sh|cgi)$ {
            deny all;
        }
    }
    
    # Health check endpoint
    location /health/ {
        access_log off;
        proxy_pass http://sims_app;
    }
    
    # Main application
    location / {
        proxy_pass http://sims_app;
        
        # Proxy headers
        proxy_set_header Host $http_host;
        proxy_set_header X-Real-IP $remote_addr;
        proxy_set_header X-Forwarded-For $proxy_add_x_forwarded_for;
        proxy_set_header X-Forwarded-Proto $scheme;
        proxy_set_header X-Forwarded-Host $server_name;
        
        # Timeouts
        proxy_connect_timeout 60s;
        proxy_send_timeout 60s;
        proxy_read_timeout 60s;
        
        # Buffering
        proxy_buffering on;
        proxy_buffer_size 4k;
        proxy_buffers 8 4k;
        
        # WebSocket support (if needed)
        proxy_http_version 1.1;
        proxy_set_header Upgrade $http_upgrade;
        proxy_set_header Connection "upgrade";
    }
    
    # Error pages
    error_page 404 /404.html;
    error_page 500 502 503 504 /50x.html;
    
    # Logging
    access_log /var/log/nginx/sims_access.log;
    error_log /var/log/nginx/sims_error.log;
}

# HTTPS Server Configuration
# Uncomment and configure when SSL certificate is available
# For Let's Encrypt: sudo certbot --nginx -d your-domain.com -d www.your-domain.com
#
# server {
#     listen 443 ssl http2;
#     listen [::]:443 ssl http2;
#     server_name your-domain.com www.your-domain.com;
#     
#     # SSL Certificate Configuration
#     # For Let's Encrypt certificates:
#     ssl_certificate /etc/letsencrypt/live/your-domain.com/fullchain.pem;
#     ssl_certificate_key /etc/letsencrypt/live/your-domain.com/privkey.pem;
#     ssl_trusted_certificate /etc/letsencrypt/live/your-domain.com/chain.pem;
#     
#     # Or for custom certificates:
#     # ssl_certificate /etc/ssl/certs/your-domain.com.crt;
#     # ssl_certificate_key /etc/ssl/private/your-domain.com.key;
#     
#     # SSL Configuration - Modern, secure settings
#     ssl_protocols TLSv1.2 TLSv1.3;
#     ssl_ciphers ECDHE-ECDSA-AES128-GCM-SHA256:ECDHE-RSA-AES128-GCM-SHA256:ECDHE-ECDSA-AES256-GCM-SHA384:ECDHE-RSA-AES256-GCM-SHA384:ECDHE-ECDSA-CHACHA20-POLY1305:ECDHE-RSA-CHACHA20-POLY1305:DHE-RSA-AES128-GCM-SHA256:DHE-RSA-AES256-GCM-SHA384;
#     ssl_prefer_server_ciphers off;
#     
#     # SSL Session Configuration
#     ssl_session_cache shared:SSL:10m;
#     ssl_session_timeout 1d;
#     ssl_session_tickets off;
#     
#     # OCSP Stapling
#     ssl_stapling on;
#     ssl_stapling_verify on;
#     resolver 8.8.8.8 8.8.4.4 valid=300s;
#     resolver_timeout 5s;
#     
#     # HSTS (HTTP Strict Transport Security)
#     add_header Strict-Transport-Security "max-age=31536000; includeSubDomains; preload" always;
#     
#     # Additional Security Headers
#     add_header X-Frame-Options "DENY" always;
#     add_header X-Content-Type-Options "nosniff" always;
#     add_header X-XSS-Protection "1; mode=block" always;
#     add_header Referrer-Policy "strict-origin-when-cross-origin" always;
#     
#     # Configuration
#     client_max_body_size 10M;
#     root /home/sims/app;
#     
#     # Favicon
#     location = /favicon.ico { 
#         access_log off; 
#         log_not_found off; 
#         alias /home/sims/app/staticfiles/favicon.ico;
#     }
#     
#     # robots.txt
#     location = /robots.txt {
#         access_log off;
#         log_not_found off;
#     }
#     
#     # Static files
#     location /static/ {
#         alias /home/sims/app/staticfiles/;
#         expires 30d;
#         add_header Cache-Control "public, immutable";
#         add_header X-Content-Type-Options "nosniff" always;
#         
#         # Gzip compression
#         gzip on;
#         gzip_vary on;
#         gzip_min_length 1024;
#         gzip_types text/css text/javascript application/javascript application/json image/svg+xml font/woff font/woff2;
#     }
#     
#     # Media files
#     location /media/ {
#         alias /home/sims/app/media/;
#         expires 7d;
#         add_header Cache-Control "public";
#         
#         # Prevent execution of uploaded files
#         location ~* \.(php|py|pl|jsp|asp|sh|cgi)$ {
#             deny all;
#         }
#     }
#     
#     # Health check endpoint
#     location /health/ {
#         access_log off;
#         proxy_pass http://sims_app;
#     }
#     
#     # Main application
#     location / {
#         proxy_pass http://sims_app;
#         
#         # Proxy headers
#         proxy_set_header Host $http_host;
#         proxy_set_header X-Real-IP $remote_addr;
#         proxy_set_header X-Forwarded-For $proxy_add_x_forwarded_for;
#         proxy_set_header X-Forwarded-Proto $scheme;
#         proxy_set_header X-Forwarded-Host $server_name;
#         
#         # Timeouts
#         proxy_connect_timeout 60s;
#         proxy_send_timeout 60s;
#         proxy_read_timeout 60s;
#         
#         # Buffering
#         proxy_buffering on;
#         proxy_buffer_size 4k;
#         proxy_buffers 8 4k;
#         
#         # WebSocket support
#         proxy_http_version 1.1;
#         proxy_set_header Upgrade $http_upgrade;
#         proxy_set_header Connection "upgrade";
#     }
#     
#     # Error pages
#     error_page 404 /404.html;
#     error_page 500 502 503 504 /50x.html;
#     
#     # Logging
#     access_log /var/log/nginx/sims_ssl_access.log;
#     error_log /var/log/nginx/sims_ssl_error.log;
# }<|MERGE_RESOLUTION|>--- conflicted
+++ resolved
@@ -20,14 +20,6 @@
 server {
     listen 80;
     listen [::]:80;
-<<<<<<< HEAD
-    # =====================================================================
-    # REQUIRED: Change 'your-domain.com' and 'www.your-domain.com' below to
-    # your actual domain name(s) before deploying to production.
-    # DO NOT DEPLOY WITHOUT CHANGING THIS VALUE!
-    # =====================================================================
-=======
->>>>>>> e0ee2b52
     server_name your-domain.com www.your-domain.com;
     
     # For development/testing without SSL, comment out the return below
@@ -82,10 +74,6 @@
         alias /home/sims/app/media/;
         expires 7d;
         add_header Cache-Control "public";
-<<<<<<< HEAD
-        add_header Content-Security-Policy "default-src 'none'; img-src 'self' data:; media-src 'self'; frame-ancestors 'none';" always;
-=======
->>>>>>> e0ee2b52
         
         # Security: Prevent execution of uploaded files
         location ~* \.(php|py|pl|jsp|asp|sh|cgi)$ {

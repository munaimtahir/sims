# Systemd service file for SIMS
# 
# Installation:
# 1. Copy this file to: /etc/systemd/system/sims.service
# 2. Update paths and environment variables below
# 3. Reload systemd: sudo systemctl daemon-reload
# 4. Enable service: sudo systemctl enable sims
# 5. Start service: sudo systemctl start sims
# 6. Check status: sudo systemctl status sims
#
# Note: For Ubuntu VPS deployment, adjust paths as follows:
# - WorkingDirectory: /home/sims/app (or your app directory)
# - virtualenv: /home/sims/env (or your venv path)
# - User: sims (or your deployment user)

[Unit]
Description=SIMS Gunicorn Application Server
Documentation=https://github.com/munaimtahir/sims
After=network.target postgresql.service redis.service
Wants=postgresql.service redis.service

[Service]
Type=notify
User=sims
Group=sims
WorkingDirectory=/home/sims/app
Environment="PATH=/home/sims/env/bin"
Environment="DJANGO_SETTINGS_MODULE=sims_project.settings"

<<<<<<< HEAD
# Load environment variables from .env file (optional)
EnvironmentFile=-/home/sims/app/.env

# Gunicorn execution
# Ensure log directory exists before starting
ExecStartPre=/bin/mkdir -p /home/sims/app/logs
# Recommended: set workers using (2 * CPU cores) + 1 as a starting point
=======
# Load environment variables from .env file
EnvironmentFile=/home/sims/app/.env

# Gunicorn execution
>>>>>>> e0ee2b52
ExecStart=/home/sims/env/bin/gunicorn \
          --workers 3 \
          --bind unix:/home/sims/app/sims.sock \
          --timeout 60 \
          --access-logfile /home/sims/app/logs/gunicorn_access.log \
          --error-logfile /home/sims/app/logs/gunicorn_error.log \
          --log-level info \
          sims_project.wsgi:application

# Reload command (graceful restart)
ExecReload=/bin/kill -s HUP $MAINPID

# Process management
Restart=always
RestartSec=5
KillMode=mixed
TimeoutStopSec=10
PrivateTmp=true

# Security hardening
NoNewPrivileges=true
ProtectSystem=full
ProtectHome=true

# Logging
StandardOutput=journal
StandardError=journal
SyslogIdentifier=sims

[Install]
WantedBy=multi-user.target<|MERGE_RESOLUTION|>--- conflicted
+++ resolved
@@ -27,20 +27,10 @@
 Environment="PATH=/home/sims/env/bin"
 Environment="DJANGO_SETTINGS_MODULE=sims_project.settings"
 
-<<<<<<< HEAD
-# Load environment variables from .env file (optional)
-EnvironmentFile=-/home/sims/app/.env
-
-# Gunicorn execution
-# Ensure log directory exists before starting
-ExecStartPre=/bin/mkdir -p /home/sims/app/logs
-# Recommended: set workers using (2 * CPU cores) + 1 as a starting point
-=======
 # Load environment variables from .env file
 EnvironmentFile=/home/sims/app/.env
 
 # Gunicorn execution
->>>>>>> e0ee2b52
 ExecStart=/home/sims/env/bin/gunicorn \
           --workers 3 \
           --bind unix:/home/sims/app/sims.sock \
